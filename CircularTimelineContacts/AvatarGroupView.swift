--- conflicted
+++ resolved
@@ -8,13 +8,8 @@
     let rotation: Angle
     let timeSpan: TimeSpan
     let currentDate: Date
-<<<<<<< HEAD
     let isInteractionSelected: Bool
     let selectedParticipantIndex: Int?
-=======
-    let selectedInteractionID: UUID?
-    let selectedPersonID: UUID?
->>>>>>> bb33833d
     
     var body: some View {
         ForEach(Array(interaction.participants.enumerated()), id: \.element.id) { index, person in
@@ -46,7 +41,6 @@
                 .frame(width: 28, height: 28)
                 .background(
                     Circle()
-<<<<<<< HEAD
                         .fill(interaction.color.opacity(fillOpacity))
                         .overlay(
                             Circle()
@@ -60,20 +54,6 @@
                 .animation(.timingCurve(0.32, 0.0, 0.18, 1.0, duration: 0.08), value: isSelectedParticipant)
                 .zIndex(zIndexValue)
                 .opacity(shouldShowAvatar(for: interaction) ? 1.0 : 0.3)
-=======
-                        .fill(interaction.color)
-                        .overlay(
-                            Circle()
-                                .stroke(isSelected ? Color.white.opacity(0.9) : Color.white.opacity(0.7), lineWidth: isSelected ? 3 : 2)
-                                .shadow(color: isSelected ? interaction.color.opacity(0.6) : Color.clear, radius: isSelected ? 12 : 0)
-                        )
-                        .shadow(color: interaction.color.opacity(isSelected ? 0.6 : 0.25), radius: isSelected ? 16 : 8)
-                )
-                .scaleEffect(scale)
-                .position(x: x, y: y)
-                .rotationEffect(-rotation) // Counter-rotate AFTER positioning to stay upright
-                .opacity(finalOpacity)
->>>>>>> bb33833d
         }
         .frame(width: containerSize, height: containerSize)
     }
@@ -102,16 +82,7 @@
         case .twentyFourHours:
             let totalMinutes = Double(hour * 60 + minute)
             return (totalMinutes / (24 * 60)) * 2 * .pi - .pi/2
-<<<<<<< HEAD
         case .threeDays, .sevenDays:
-=======
-        case .threeDays:
-            // For 3-day view, calculate position across 72 hours
-            let totalMinutes = Double(hour * 60 + minute)
-            let spanMinutes = Double(72 * 60)
-            return (totalMinutes / spanMinutes) * 2 * .pi - .pi/2
-        case .sevenDays:
->>>>>>> bb33833d
             // For multi-day views, we need to calculate based on the full span
             let totalMinutes = Double(hour * 60 + minute)
             let spanMinutes = Double(timeSpan.hours * 60)
