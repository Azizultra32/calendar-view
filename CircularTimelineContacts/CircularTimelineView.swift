import SwiftUI
import UIKit

// MARK: - Data Models
struct TimeInteraction: Identifiable {
    let id = UUID()
    let startTime: Date
    let endTime: Date
    let participants: [Person]
    let color: Color
    let location: String
}

// MARK: - Selection Overlay Views

private struct NorthIndicatorView: View {
    var body: some View {
        VStack(spacing: 4) {
            Capsule()
                .fill(Color.white.opacity(0.95))
                .frame(width: 6, height: 24)
                .shadow(color: Color.white.opacity(0.25), radius: 6, y: 4)
            PointerTriangle()
                .fill(Color.white.opacity(0.95))
                .frame(width: 18, height: 10)
        }
        .overlay(
            Circle()
                .stroke(Color.white.opacity(0.45), lineWidth: 1.5)
                .frame(width: 36, height: 36)
                .offset(y: 34)
        )
        .offset(y: -6)
    }
}

private struct PointerTriangle: Shape {
    func path(in rect: CGRect) -> Path {
        var path = Path()
        path.move(to: CGPoint(x: rect.midX, y: rect.minY))
        path.addLine(to: CGPoint(x: rect.maxX, y: rect.maxY))
        path.addLine(to: CGPoint(x: rect.minX, y: rect.maxY))
        path.closeSubpath()
        return path
    }
}

private enum SelectionCardAction {
    case call
    case message
    case openDetails
}

private struct ActionError: Identifiable {
    let id = UUID()
    let message: String
}

private struct SelectionCardView: View {
    let person: Person
    let interaction: TimeInteraction
    let isVisible: Bool
    let onAction: (SelectionCardAction) -> Void
    let contactDetail: String

    private var timeFormatter: DateFormatter {
        let formatter = DateFormatter()
        formatter.dateFormat = "h:mm a"
        return formatter
    }

    private var dayFormatter: DateFormatter {
        let formatter = DateFormatter()
        formatter.dateFormat = "EEEE, MMM d"
        return formatter
    }

    var body: some View {
        HStack(spacing: 24) {
            VStack(alignment: .leading, spacing: 10) {
                SelectionCardHalf(
                    title: person.name,
                    subtitle: "Contact",
                    detail: contactDetail,
                    alignment: .leading,
                    isVisible: isVisible,
                    direction: .leading
                )

                HStack(spacing: 12) {
                    ActionPill(
                        systemName: "phone.fill",
                        title: "Call",
                        isVisible: isVisible,
                        action: { onAction(.call) }
                    )
                    ActionPill(
                        systemName: "message.fill",
                        title: "Message",
                        isVisible: isVisible,
                        action: { onAction(.message) }
                    )
                }
            }
            .frame(maxWidth: .infinity, alignment: .leading)

            VStack(alignment: .trailing, spacing: 10) {
                SelectionCardHalf(
                    title: timeRangeText,
                    subtitle: interaction.location,
                    detail: dayFormatter.string(from: interaction.startTime),
                    alignment: .trailing,
                    isVisible: isVisible,
                    direction: .trailing
                )

                ActionPill(
                    systemName: "calendar.badge.plus",
                    title: "Open Day",
                    isVisible: isVisible,
                    action: { onAction(.openDetails) }
                )
                .frame(maxWidth: .infinity, alignment: .trailing)
            }
            .frame(maxWidth: .infinity, alignment: .trailing)
        }
        .padding(.vertical, 18)
        .padding(.horizontal, 24)
        .background(
            RoundedRectangle(cornerRadius: 24, style: .continuous)
                .fill(Color.white.opacity(0.1))
                .overlay(
                    RoundedRectangle(cornerRadius: 24, style: .continuous)
                        .stroke(Color.white.opacity(0.2), lineWidth: 1)
                )
                .background(
                    RoundedRectangle(cornerRadius: 24, style: .continuous)
                        .fill(Color.black.opacity(0.45))
                        .blur(radius: 30)
                )
        )
        .shadow(color: Color.black.opacity(0.4), radius: 20, y: 12)
        .padding(.horizontal, 24)
        .animation(.spring(response: 0.6, dampingFraction: 0.8), value: isVisible)
    }

    private var timeRangeText: String {
        let start = timeFormatter.string(from: interaction.startTime)
        let end = timeFormatter.string(from: interaction.endTime)
        return "\(start) – \(end)"
    }
}

private struct SelectionCardHalf: View {
    enum Direction {
        case leading
        case trailing
    }
    
    let title: String
    let subtitle: String
    let detail: String
    let alignment: HorizontalAlignment
    let isVisible: Bool
    let direction: Direction

    var body: some View {
        VStack(alignment: alignment, spacing: 6) {
            Text(subtitle.uppercased())
                .font(.system(size: 10, weight: .semibold))
                .foregroundColor(Color.white.opacity(0.6))
            Text(title)
                .font(.system(size: 18, weight: .semibold))
                .foregroundColor(.white)
                .lineLimit(2)
            Text(detail)
                .font(.system(size: 12, weight: .medium))
                .foregroundColor(Color.white.opacity(0.5))
        }
        .frame(maxWidth: .infinity, alignment: alignment == .leading ? .leading : .trailing)
        .offset(x: isVisible ? 0 : hiddenOffset)
        .opacity(isVisible ? 1 : 0)
    }

    private var hiddenOffset: CGFloat {
        switch direction {
        case .leading:
            return -120
        case .trailing:
            return 120
        }
    }
}

private struct ActionPill: View {
    let systemName: String
    let title: String
    let isVisible: Bool
    let action: () -> Void

    var body: some View {
        Button(action: action) {
            HStack(spacing: 8) {
                Image(systemName: systemName)
                    .font(.system(size: 13, weight: .semibold))
                Text(title)
                    .font(.system(size: 13, weight: .semibold))
            }
            .foregroundColor(.white)
            .padding(.vertical, 8)
            .padding(.horizontal, 14)
            .background(
                Capsule(style: .continuous)
                    .fill(Color.white.opacity(0.14))
                    .overlay(
                        Capsule(style: .continuous)
                            .stroke(Color.white.opacity(0.25), lineWidth: 1)
                    )
            )
            .shadow(color: Color.black.opacity(0.35), radius: 10, y: 6)
        }
        .buttonStyle(.plain)
        .scaleEffect(isVisible ? 1 : 0.92)
        .opacity(isVisible ? 1 : 0)
        .animation(.spring(response: 0.5, dampingFraction: 0.85), value: isVisible)
    }
}

private struct InteractionDetailSheet: View {
    let interaction: TimeInteraction

    private var timeFormatter: DateFormatter {
        let formatter = DateFormatter()
        formatter.dateFormat = "EEEE, MMM d • h:mm a"
        return formatter
    }

    private var rangeFormatter: DateIntervalFormatter {
        let formatter = DateIntervalFormatter()
        formatter.dateStyle = .none
        formatter.timeStyle = .short
        return formatter
    }

    var body: some View {
        ScrollView {
            VStack(alignment: .leading, spacing: 20) {
                Text(interaction.location)
                    .font(.system(size: 22, weight: .semibold))
                    .foregroundColor(.white)

                Text(rangeFormatter.string(from: interaction.startTime, to: interaction.endTime))
                    .font(.system(size: 16, weight: .medium))
                    .foregroundColor(Color.white.opacity(0.7))

                Text(timeFormatter.string(from: interaction.startTime))
                    .font(.system(size: 14, weight: .regular))
                    .foregroundColor(Color.white.opacity(0.5))

                Divider().background(Color.white.opacity(0.2))

                VStack(alignment: .leading, spacing: 10) {
                    Text("Participants")
                        .font(.system(size: 14, weight: .semibold))
                        .foregroundColor(.white)

                    ForEach(interaction.participants) { person in
                        HStack(spacing: 12) {
                            Circle()
                                .fill(interaction.color.opacity(0.8))
                                .frame(width: 32, height: 32)
                                .overlay(
                                    Text(person.initial)
                                        .font(.system(size: 14, weight: .bold))
                                        .foregroundColor(.white)
                                )
                            VStack(alignment: .leading, spacing: 2) {
                                Text(person.name)
                                    .font(.system(size: 15, weight: .medium))
                                    .foregroundColor(.white)
                                if let phone = person.phoneNumber {
                                    Text(formattedPhone(phone))
                                        .font(.system(size: 12))
                                        .foregroundColor(Color.white.opacity(0.6))
                                }
                                if let handle = person.messageHandle, person.phoneNumber == nil {
                                    Text(handle)
                                        .font(.system(size: 12))
                                        .foregroundColor(Color.white.opacity(0.6))
                                }
                            }
                        }
                    }
                }
            }
            .padding(.horizontal, 24)
            .padding(.vertical, 32)
        }
        .background(Color.black.ignoresSafeArea())
    }

    private func formattedPhone(_ phone: String) -> String {
        let digits = phone.filter { $0.isNumber }
        guard digits.count == 10 else { return phone }
        let area = digits.prefix(3)
        let middle = digits.dropFirst(3).prefix(3)
        let last = digits.suffix(4)
        return "(\(area)) \(middle)-\(last)"
    }
}

struct Person: Identifiable {
    let id = UUID()
    let name: String
    let initial: String
    let phoneNumber: String?
    let messageHandle: String?

    init(name: String, initial: String, phoneNumber: String? = nil, messageHandle: String? = nil) {
        self.name = name
        self.initial = initial
        self.phoneNumber = phoneNumber
        self.messageHandle = messageHandle
    }
}

// MARK: - Time Span Options
enum TimeSpan: CaseIterable {
    case sixHours
    case twelveHours
    case twentyFourHours
    case threeDays
    case sevenDays
    
    var hours: Int {
        switch self {
        case .sixHours: return 6
        case .twelveHours: return 12
        case .twentyFourHours: return 24
        case .threeDays: return 72
        case .sevenDays: return 168
        }
    }
    
    var displayText: String {
        switch self {
        case .sixHours: return "6H"
        case .twelveHours: return "12H"
        case .twentyFourHours: return "1D"
        case .threeDays: return "3D"
        case .sevenDays: return "7D"
        }
    }
    
    var hourInterval: Int {
        switch self {
        case .sixHours: return 1
        case .twelveHours: return 2
        case .twentyFourHours: return 3
        case .threeDays: return 6
        case .sevenDays: return 12
        }
    }
}

// MARK: - Main Circular Timeline View
struct CircularTimelineView: View {
    @State private var rotationAngle: Angle = .zero
    @State private var lastAngle: Angle = .zero
    @State private var isDragging = false
    @State private var velocity: Double = 0
    
    // Time tracking
    @State private var currentTimeOffset: Double = 0 // Hours from start of current day
    
    // Zoom state
    @State private var currentTimeSpan: TimeSpan = .twentyFourHours
    @State private var zoomOffset: CGFloat = 0
    @State private var isZooming = false
    
    // Navigation state
    @State private var currentDate: Date = Date()
    @State private var horizontalOffset: CGFloat = 0
    @State private var isNavigating = false
    @State private var navigationDirection: NavigationDirection = .none
    @State private var selectedAvatar: SelectedAvatar? = nil
    @State private var hapticGenerator = UIImpactFeedbackGenerator(style: .rigid)
    @State private var passbyHaptic = UIImpactFeedbackGenerator(style: .soft)
    @State private var lastPassbyAvatar: SelectedAvatar? = nil
    @State private var lastPassbyTime: Date = .distantPast

    private struct SelectedAvatar: Equatable {
        let interactionID: UUID
        let participantIndex: Int
    }
    
    enum NavigationDirection {
        case previous
        case next
        case none
    }
    
    // Your precise mathematical constants
    private let avatarDiameter: CGFloat = 28
    private let circleRadius: CGFloat = 120
    private let containerSize: CGFloat = 300  // Total size of the view
<<<<<<< HEAD
    private let snapVelocityThreshold: Double = 0.18
    private let snapAngleThreshold: Double = .pi / 72 // ~2.5° window to snap
    private let passbyAngleWindow: Double = .pi / 140 // ~1.29° window to lightly tap on pass-by
    private let passbyVelocityGuard: Double = 0.02
    private let passbyCooldown: TimeInterval = 0.11
=======

    private let northAngle = -Double.pi / 2
    private let selectionThreshold = Double.pi / 18 // ~10° window for snap candidate
    private let selectionReleaseThreshold = Double.pi / 8 // ~22.5° before deselection
    private let selectionHoldDuration: TimeInterval = 1.0
>>>>>>> bb33833d
    
    private var touchAngleDegrees: Double {
        (Double(avatarDiameter) / Double(circleRadius)) * (180 / .pi) // 13.4°
    }
    
    private var overlapAngle: Double {
        touchAngleDegrees * 0.9 // 12.06° for 10% overlap
    }
    
    // Sample data
    @State private var interactions: [TimeInteraction] = []
    @State private var previousInteractions: [TimeInteraction] = []
    @State private var nextInteractions: [TimeInteraction] = []

    // Selection & feedback state
    @State private var pendingCandidate: AvatarCandidate?
    @State private var candidateHoldStart: Date?
    @State private var selectedAvatar: AvatarCandidate?
    @State private var cardVisible = false
    @State private var isSnappingToSelection = false
    @State private var lastTickIndex: Int?
    @State private var actionError: ActionError?
    @State private var detailInteraction: TimeInteraction?
    private let selectionFeedback = UISelectionFeedbackGenerator()
    private let actionFeedback = UIImpactFeedbackGenerator(style: .medium)
    private let tickFeedback = UIImpactFeedbackGenerator(style: .light)

    private struct AvatarCandidate: Equatable {
        let interaction: TimeInteraction
        let person: Person
        let participantIndex: Int
        let baseAngle: Double

        static func == (lhs: AvatarCandidate, rhs: AvatarCandidate) -> Bool {
            lhs.interaction.id == rhs.interaction.id && lhs.person.id == rhs.person.id && lhs.participantIndex == rhs.participantIndex
        }
    }
    
    // Computed property for hour markers based on time span
    var hourMarkersForTimeSpan: [Int] {
        switch currentTimeSpan {
        case .sixHours:
            // Show current 6-hour window
            let calendar = Calendar.current
            let currentHour = calendar.component(.hour, from: currentDate)
            let startHour = (currentHour / 6) * 6  // Round down to nearest 6-hour block
            return Array(startHour..<(startHour + 6))
        case .twelveHours:
            // Show current 12-hour window
            let calendar = Calendar.current
            let currentHour = calendar.component(.hour, from: currentDate)
            let startHour = (currentHour / 12) * 12  // Round down to nearest 12-hour block
            return stride(from: startHour, to: startHour + 12, by: 2).map { $0 }
        case .twentyFourHours:
            return stride(from: 0, to: 24, by: 3).map { $0 }
        case .threeDays:
            return stride(from: 0, to: 72, by: 6).map { $0 }
        case .sevenDays:
            return stride(from: 0, to: 168, by: 12).map { $0 }
        }
    }
    
    var body: some View {
        GeometryReader { geometry in
            ZStack {
                VStack(spacing: 0) {
                    // Calendar strip at the top
                    CalendarStripView(
                        currentDate: currentDate,
                        selectedDate: $currentDate,
                        onDateSelected: { date in
                            withAnimation(.easeInOut(duration: 0.3)) {
                                currentDate = date
                                updateInteractionsForCurrentDate()
                            }
                        }
                    )
                    
                    ZStack {
                        // Background
                        Color.black.ignoresSafeArea()
                        
                        // Preview wheels positioned to align with upper third of main wheel
                        HStack(alignment: .top) {
                            // Previous interval preview
                            PreviewWheelView(
                                interactions: previousInteractions,
                                radius: 40,
                                timeSpan: currentTimeSpan,
                                date: getPreviousIntervalDate(),
                                opacity: navigationDirection == .next ? 0.8 : 0.5
                            )
                            .frame(width: 80, height: 80)
                            .padding(.leading, 5)
                            .padding(.top, 80)  // Much higher
                            .scaleEffect(navigationDirection == .next ? 1.2 : 1.0)
                            .offset(x: navigationDirection == .next ? 20 : 0)
                            
                            Spacer()
                            
                            // Next interval preview
                            PreviewWheelView(
                                interactions: nextInteractions,
                                radius: 40,
                                timeSpan: currentTimeSpan,
                                date: getNextIntervalDate(),
                                opacity: navigationDirection == .previous ? 0.8 : 0.5
                            )
                            .frame(width: 80, height: 80)
                            .padding(.trailing, 5)
                            .padding(.top, 80)  // Much higher
                            .scaleEffect(navigationDirection == .previous ? 1.2 : 1.0)
                            .offset(x: navigationDirection == .previous ? -20 : 0)
                        }
                        
                        // Main timeline pushed down much further
                        VStack {
                            Spacer(minLength: 350)  // Increased significantly to push wheel much lower
                            
                            // Main timeline container
                            ZStack {
                                // Base circle (doesn't rotate) - make it more visible
                                Circle()
                                    .stroke(Color.white, lineWidth: 2)
                                    .frame(width: circleRadius * 2, height: circleRadius * 2)
                                
                                // North pole indicator (12 o'clock position)
                                NorthIndicatorView()
                                    .offset(y: -circleRadius - 24)
                                
                                // Minor tick marks (simplified to prevent compiler issues)
                                ForEach(0..<60, id: \.self) { minute in
                                    Rectangle()
                                        .fill(Color.white.opacity(minute % 5 == 0 ? 0.4 : 0.2))
                                        .frame(width: minute % 5 == 0 ? 1.5 : 0.5, 
                                              height: minute % 5 == 0 ? 8 : 4)
                                        .offset(y: -circleRadius + (minute % 5 == 0 ? 4 : 2))
                                        .rotationEffect(Angle(degrees: Double(minute) * 6))
                                }
                                .rotationEffect(rotationAngle) // Rotate ticks with the wheel
                                
                                // Rotating content group (only arcs)
                                ZStack {
                                    // Interaction arcs
                                    ForEach(interactions) { interaction in
                                        let isSelectedInteraction = selectedAvatar?.interactionID == interaction.id
                                        InteractionArcView(
                                            interaction: interaction,
                                            radius: circleRadius,
                                            center: CGPoint(x: containerSize/2, y: containerSize/2),
                                            timeSpan: currentTimeSpan,
                                            currentDate: currentDate,
                                            isHighlighted: isSelectedInteraction
                                        )
                                        .opacity(navigationDirection == .none ? 1.0 : 0.55)
                                        .scaleEffect(navigationDirection == .none ? (isSelectedInteraction ? 1.01 : 1.0) : 0.95)
                                    }
                                }
                                .frame(width: containerSize, height: containerSize)
                                .rotationEffect(rotationAngle)
                                
                                // Avatar components (positioned independently)
                                ForEach(interactions) { interaction in
                                    let isSelectedInteraction = selectedAvatar?.interactionID == interaction.id
                                    let selectedParticipantIndex = isSelectedInteraction ? selectedAvatar?.participantIndex : nil
                                    AvatarGroupView(
                                        interaction: interaction,
                                        radius: circleRadius,
                                        containerSize: containerSize,
                                        overlapAngle: overlapAngle,
                                        rotation: rotationAngle,
                                        timeSpan: currentTimeSpan,
                                        currentDate: currentDate,
<<<<<<< HEAD
                                        isInteractionSelected: isSelectedInteraction,
                                        selectedParticipantIndex: selectedParticipantIndex
=======
                                        selectedInteractionID: selectedAvatar?.interaction.id,
                                        selectedPersonID: selectedAvatar?.person.id
>>>>>>> bb33833d
                                    )
                                    .opacity(1.0)
                                }
                                
                                // Hour markers (stay level) - dynamic based on time span
                                ForEach(hourMarkersForTimeSpan, id: \.self) { hour in
                                    HourMarkerView(
                                        hour: hour,
                                        radius: circleRadius,
                                        containerSize: containerSize,
                                        rotation: rotationAngle,
                                        timeSpan: currentTimeSpan
                                    )
                                }
                                
                                // Note: Center content moved outside to be above gradient
                                
                                // Per-circle fade: bottom half to full black at the very bottom
                                // This overlay is clipped to the main circle only and does not
                                // affect the rest of the UI.
                                Circle()
                                    .fill(
                                        LinearGradient(
                                            gradient: Gradient(stops: [
                                                .init(color: .clear, location: 0.0),
                                                .init(color: .clear, location: 0.50), // upper half fully visible
                                                .init(color: .black.opacity(0.7), location: 0.85),
                                                .init(color: .black, location: 1.0)  // bottom edge reaches black
                                            ]),
                                            startPoint: .top,
                                            endPoint: .bottom
                                        )
                                    )
                                    .frame(width: circleRadius * 2, height: circleRadius * 2)
                                    .allowsHitTesting(false)
                            }
                            .frame(width: containerSize, height: containerSize)
                            .offset(x: horizontalOffset)
                            .gesture(rotationGesture)
                            
                            Spacer(minLength: 50)  // Add some bottom spacing
                        }
                    }
                }
                
                // Bottom mask to create horizon effect
                VStack {
                    Spacer()
                    Rectangle()
                        .fill(
                            LinearGradient(
                                gradient: Gradient(colors: [
                                    Color.black.opacity(0),
                                    Color.black.opacity(0.8),
                                    Color.black,
                                    Color.black,
                                    Color.black
                                ]),
                                startPoint: .top,
                                endPoint: .bottom
                            )
                        )
                        .frame(height: geometry.size.height * 0.4) // 40% coverage
                        .allowsHitTesting(false)
                }
                
                // Center content above gradient (immune to fade)
                CenterContentView(
                    currentTimeSpan: $currentTimeSpan,
                    isZooming: $isZooming,
                    currentDate: currentDate,
                    currentTime: getCurrentTimeDisplay(),
                    onZoomChange: { newTimeSpan in
                        withAnimation(.easeInOut(duration: 0.4)) {
                            currentTimeSpan = newTimeSpan
                            updateInteractionsForCurrentDate()
                        }
                    },
                    onNavigate: { isNext in
                        if isNext {
                            navigateToNextInterval()
                        } else {
                            navigateToPreviousInterval()
                        }
                    }
                )
                .position(x: geometry.size.width / 2, y: geometry.size.height - 250) // Move higher away from gradient

                if let selection = selectedAvatar {
                    SelectionCardView(
                        person: selection.person,
                        interaction: selection.interaction,
                        isVisible: cardVisible,
                        onAction: handleSelectionAction,
                        contactDetail: contactDetail(for: selection.person)
                    )
                    .frame(maxWidth: 320)
                    .position(x: geometry.size.width / 2, y: geometry.size.height * 0.32)
                    .allowsHitTesting(cardVisible)
                }
            }
        }
        .onAppear {
<<<<<<< HEAD
            hapticGenerator.prepare()
            passbyHaptic.prepare()
=======
            selectionFeedback.prepare()
            actionFeedback.prepare()
            tickFeedback.prepare()
>>>>>>> bb33833d
            setupSampleData()
            updateTickIndex()
            evaluateSelectionCandidate()
        }
        .onReceive(Timer.publish(every: 0.016, on: .main, in: .common).autoconnect()) { _ in
            if !isDragging && !isZooming && !isNavigating && abs(velocity) > 0.01 {
                applyMomentum()
            }
        }
        .sheet(item: $detailInteraction) { interaction in
            InteractionDetailSheet(interaction: interaction)
                .presentationDetents([.medium, .large])
                .presentationDragIndicator(.visible)
        }
        .alert(item: $actionError) { error in
            Alert(
                title: Text("Action Unavailable"),
                message: Text(error.message),
                dismissButton: .default(Text("OK"))
            )
        }
    }
    
    // MARK: - Gesture Handling
    var rotationGesture: some Gesture {
        DragGesture()
            .onChanged { value in
                if !isDragging {
                    selectedAvatar = nil
                }
                isDragging = true
                if cardVisible {
                    ensureSelectionCardVisible(false)
                }
                
                let center = CGPoint(x: containerSize/2, y: containerSize/2)
                let currentAngle = angle(from: center, to: value.location)
                
                if lastAngle == .zero {
                    lastAngle = Angle(radians: currentAngle)
                }
                
                let previousAngle = lastAngle.radians
                var delta = currentAngle - previousAngle
                
                // Handle angle wraparound
                if delta > .pi {
                    delta = delta - (2.0 * .pi)
                } else if delta < -.pi {
                    delta = delta + (2.0 * .pi)
                }
                
                applyRotationDelta(delta)
                maybeTriggerPassbyHaptic()
                
                velocity = delta * 60.0 // Convert to per-second
                lastAngle = Angle(radians: currentAngle)
                evaluateSelectionCandidate()
            }
            .onEnded { _ in
                isDragging = false
                lastAngle = .zero
<<<<<<< HEAD
                if abs(velocity) < snapVelocityThreshold {
                    attemptSnapToNearestInteraction()
                }
=======
                candidateHoldStart = nil
>>>>>>> bb33833d
            }
    }
    
    private func angle(from center: CGPoint, to point: CGPoint) -> Double {
        let dx = point.x - center.x
        let dy = point.y - center.y
        return atan2(dy, dx)
    }
    
    private func applyMomentum() {
        guard !isDragging && abs(velocity) > 0.01 else { return }
        
        // Apply friction (crisper glide)
        velocity *= 0.94

        // Continue rotating
        applyRotationDelta(velocity / 60)
        maybeTriggerPassbyHaptic()
        
        if abs(velocity) < snapVelocityThreshold {
            velocity = 0
            attemptSnapToNearestInteraction()
        }
    }

    // MARK: - Subtle pass-by haptic
    private func maybeTriggerPassbyHaptic() {
        // Only while rotating with enough movement; no zoom/nav animations
        guard !isNavigating && !isZooming && abs(velocity) > passbyVelocityGuard else { return }

        let rotationRadians = rotationAngle.radians
        let northAngle = -Double.pi / 2

        var best: (interaction: TimeInteraction, participantIndex: Int, delta: Double)?
        for interaction in interactions {
            for idx in interaction.participants.indices {
                let baseAngle = angleForAvatar(in: interaction, participantIndex: idx)
                let rotated = baseAngle + rotationRadians
                let delta = minimalAngleDifference(rotated, northAngle)
                if abs(delta) < abs(best?.delta ?? .pi) {
                    best = (interaction, idx, delta)
                }
            }
        }

        guard let candidate = best else { return }

        // Do not fire if we're in snap window or if this candidate is the currently selected avatar
        if abs(candidate.delta) <= snapAngleThreshold { return }
        if let sel = selectedAvatar,
           sel.interactionID == candidate.interaction.id && sel.participantIndex == candidate.participantIndex { return }

        // Only if within the pass-by window
        guard abs(candidate.delta) <= passbyAngleWindow else { return }

        // Throttle and avoid repeated taps for the same avatar without leaving the window
        let now = Date()
        if now.timeIntervalSince(lastPassbyTime) < passbyCooldown { return }
        if let last = lastPassbyAvatar,
           last.interactionID == candidate.interaction.id && last.participantIndex == candidate.participantIndex { return }

        passbyHaptic.impactOccurred(intensity: 0.25)
        passbyHaptic.prepare()
        lastPassbyAvatar = SelectedAvatar(interactionID: candidate.interaction.id, participantIndex: candidate.participantIndex)
        lastPassbyTime = now
    }
    
    private func applyRotationDelta(_ delta: Double, animation: Animation? = nil) {
        guard delta != 0 else { return }
        let newAngle = rotationAngle + Angle(radians: delta)
        let timeChange = -delta * (Double(currentTimeSpan.hours) / (2 * .pi))
        if let animation {
            withAnimation(animation) {
                rotationAngle = newAngle
            }
        } else {
            rotationAngle = newAngle
        }
        updateTime(by: timeChange)
<<<<<<< HEAD
    }
    
    private func attemptSnapToNearestInteraction() {
        guard !isDragging else { return }
        velocity = 0
        let rotationRadians = rotationAngle.radians
        let northAngle = -Double.pi / 2
        var closestMatch: (interaction: TimeInteraction, participantIndex: Int, delta: Double)?
=======
        evaluateSelectionCandidate()
>>>>>>> bb33833d
        
        for interaction in interactions {
            for index in interaction.participants.indices {
                let baseAngle = angleForAvatar(in: interaction, participantIndex: index)
                let rotatedAngle = baseAngle + rotationRadians
                let delta = minimalAngleDifference(rotatedAngle, northAngle)
                if abs(delta) <= snapAngleThreshold {
                    if let current = closestMatch {
                        if abs(delta) < abs(current.delta) {
                            closestMatch = (interaction, index, delta)
                        }
                    } else {
                        closestMatch = (interaction, index, delta)
                    }
                }
            }
        }
        
        guard let match = closestMatch else {
            selectedAvatar = nil
            return
        }
        
        if let currentSelection = selectedAvatar,
           currentSelection.interactionID == match.interaction.id,
           currentSelection.participantIndex == match.participantIndex,
           abs(match.delta) < 0.001 {
            return
        }

        let deltaToApply = -match.delta
        if abs(deltaToApply) > 0.0001 {
            let snapAnimation = Animation.timingCurve(0.33, 0.0, 0.18, 1.0, duration: 0.11)
            applyRotationDelta(deltaToApply, animation: snapAnimation)
        }
        selectedAvatar = SelectedAvatar(
            interactionID: match.interaction.id,
            participantIndex: match.participantIndex
        )
        triggerSelectionHaptic()
    }
    
    private func angleForInteraction(_ interaction: TimeInteraction) -> Double {
        let calendar = Calendar.current
        let hour = calendar.component(.hour, from: interaction.startTime)
        let minute = calendar.component(.minute, from: interaction.startTime)
        
        switch currentTimeSpan {
        case .sixHours:
            let currentHour = calendar.component(.hour, from: currentDate)
            let windowStart = (currentHour / 6) * 6
            let hoursFromStart = Double(hour - windowStart) + Double(minute) / 60.0
            return (hoursFromStart / 6.0) * 2 * .pi - .pi/2
        case .twelveHours:
            let currentHour = calendar.component(.hour, from: currentDate)
            let windowStart = (currentHour / 12) * 12
            let hoursFromStart = Double(hour - windowStart) + Double(minute) / 60.0
            return (hoursFromStart / 12.0) * 2 * .pi - .pi/2
        case .twentyFourHours:
            let totalMinutes = Double(hour * 60 + minute)
            return (totalMinutes / (24 * 60)) * 2 * .pi - .pi/2
        case .threeDays, .sevenDays:
            let totalMinutes = Double(hour * 60 + minute)
            let spanMinutes = Double(currentTimeSpan.hours * 60)
            return (totalMinutes / spanMinutes) * 2 * .pi - .pi/2
        }
    }

    private func angleForAvatar(in interaction: TimeInteraction, participantIndex: Int) -> Double {
        let baseAngle = angleForInteraction(interaction)
        let overlapRadians = overlapAngle * (.pi / 180)
        return baseAngle + Double(participantIndex) * overlapRadians
    }

    private func minimalAngleDifference(_ angle1: Double, _ angle2: Double) -> Double {
        let difference = angle1 - angle2
        return atan2(sin(difference), cos(difference))
    }

    private func triggerSelectionHaptic() {
        hapticGenerator.prepare()
        hapticGenerator.impactOccurred(intensity: 0.85)
    }
    
    // MARK: - Time Management
    private func updateTime(by hours: Double, evaluateSelection: Bool = true) {
        currentTimeOffset += hours
        
        // Handle day transitions
        let calendar = Calendar.current
        
        // Moving forward past 24 hours
        while currentTimeOffset >= 24 {
            currentTimeOffset -= 24
            if let nextDay = calendar.date(byAdding: .day, value: 1, to: currentDate) {
                currentDate = nextDay
                updateInteractionsForCurrentDate()
            }
        }
        
        // Moving backward past 0 hours
        while currentTimeOffset < 0 {
            currentTimeOffset += 24
            if let prevDay = calendar.date(byAdding: .day, value: -1, to: currentDate) {
                currentDate = prevDay
                updateInteractionsForCurrentDate()
            }
        }

        updateTickIndex()

        if evaluateSelection {
            evaluateSelectionCandidate()
        }
    }

    private func ensureSelectionCardVisible(_ visible: Bool) {
        guard cardVisible != visible else { return }
        withAnimation(.spring(response: 0.45, dampingFraction: 0.85)) {
            cardVisible = visible
        }
    }

    private func clearSelection() {
        ensureSelectionCardVisible(false)
        selectedAvatar = nil
        pendingCandidate = nil
        candidateHoldStart = nil
        detailInteraction = nil
    }

    private func evaluateSelectionCandidate() {
        guard !isSnappingToSelection else { return }
        guard !interactions.isEmpty else { return }

        if let selection = selectedAvatar {
            let currentAngle = normalizedAngle(selection.baseAngle + rotationAngle.radians)
            let delta = normalizedAngle(currentAngle - northAngle)
            if abs(delta) > selectionReleaseThreshold {
                clearSelection()
            }
        }

        guard let candidate = nearestAvatarCandidate() else { return }

        let adjustedAngle = normalizedAngle(candidate.baseAngle + rotationAngle.radians)
        let deltaToNorth = normalizedAngle(adjustedAngle - northAngle)

        if abs(deltaToNorth) <= selectionThreshold {
            if let pending = pendingCandidate, pending == candidate {
                if let start = candidateHoldStart {
                    if Date().timeIntervalSince(start) >= selectionHoldDuration {
                        if selectedAvatar != candidate {
                            lockSelection(for: candidate, deltaToNorth: deltaToNorth)
                        } else {
                            ensureSelectionCardVisible(true)
                        }
                    }
                } else {
                    candidateHoldStart = Date()
                }
            } else {
                pendingCandidate = candidate
                candidateHoldStart = Date()
            }
        } else {
            pendingCandidate = nil
            candidateHoldStart = nil
        }
    }

    private func lockSelection(for candidate: AvatarCandidate, deltaToNorth: Double) {
        isSnappingToSelection = true
        pendingCandidate = nil
        candidateHoldStart = nil
        selectedAvatar = candidate
        selectionFeedback.prepare()

        let adjustment = -deltaToNorth
        let timeChange = -adjustment * (Double(currentTimeSpan.hours) / (2 * .pi))

        withAnimation(.interpolatingSpring(stiffness: 90, damping: 14)) {
            rotationAngle = rotationAngle + Angle(radians: adjustment)
        }

        updateTime(by: timeChange, evaluateSelection: false)
        selectionFeedback.selectionChanged()

        DispatchQueue.main.asyncAfter(deadline: .now() + 0.4) {
            isSnappingToSelection = false
            ensureSelectionCardVisible(true)
            evaluateSelectionCandidate()
        }
    }

    private func nearestAvatarCandidate() -> AvatarCandidate? {
        var closest: AvatarCandidate?
        var smallestDelta = Double.greatestFiniteMagnitude

        for interaction in interactions {
            for (index, person) in interaction.participants.enumerated() {
                let angle = baseAngle(for: interaction, participantIndex: index)
                let adjusted = normalizedAngle(angle + rotationAngle.radians)
                let delta = abs(normalizedAngle(adjusted - northAngle))
                if delta < smallestDelta {
                    smallestDelta = delta
                    closest = AvatarCandidate(
                        interaction: interaction,
                        person: person,
                        participantIndex: index,
                        baseAngle: angle
                    )
                }
            }
        }

        return closest
    }

    private func handleSelectionAction(_ action: SelectionCardAction) {
        guard let selection = selectedAvatar else { return }
        actionFeedback.prepare()
        actionFeedback.impactOccurred(intensity: 0.8)
        switch action {
        case .call:
            attemptCall(to: selection.person)
        case .message:
            attemptMessage(to: selection.person)
        case .openDetails:
            detailInteraction = selection.interaction
        }
    }

    private func attemptCall(to person: Person) {
        guard let phone = person.phoneNumber else {
            actionError = ActionError(message: "No phone number on file for \(person.name).")
            return
        }
        let digits = sanitizedDigits(from: phone)
        guard !digits.isEmpty, let url = URL(string: "tel://\(digits)") else {
            actionError = ActionError(message: "Unable to start a call to \(formattedPhoneDisplay(from: phone)).")
            return
        }
        UIApplication.shared.open(url, options: [:]) { success in
            if !success {
                actionError = ActionError(message: "Call failed to start for \(formattedPhoneDisplay(from: phone)).")
            }
        }
    }

    private func attemptMessage(to person: Person) {
        if let phone = person.phoneNumber {
            let digits = sanitizedDigits(from: phone)
            if let smsURL = URL(string: "sms:\(digits)"), !digits.isEmpty {
                UIApplication.shared.open(smsURL, options: [:]) { success in
                    if !success {
                        actionError = ActionError(message: "Message could not be started for \(formattedPhoneDisplay(from: phone)).")
                    }
                }
                return
            }
        }

        if let handle = person.messageHandle, let mailURL = URL(string: "mailto:\(handle)") {
            UIApplication.shared.open(mailURL, options: [:]) { success in
                if !success {
                    actionError = ActionError(message: "Unable to compose message for \(person.name).")
                }
            }
        } else {
            actionError = ActionError(message: "No messaging info available for \(person.name).")
        }
    }

    private func contactDetail(for person: Person) -> String {
        if let phone = person.phoneNumber {
            return formattedPhoneDisplay(from: phone)
        }
        if let handle = person.messageHandle {
            return handle
        }
        return person.initial
    }

    private func formattedPhoneDisplay(from phone: String) -> String {
        let digits = sanitizedDigits(from: phone)
        guard digits.count == 10 else { return phone }
        let area = digits.prefix(3)
        let middle = digits.dropFirst(3).prefix(3)
        let last = digits.suffix(4)
        return "(\(area)) \(middle)-\(last)"
    }

    private func sanitizedDigits(from string: String) -> String {
        string.filter { $0.isNumber }
    }

    private func updateTickIndex() {
        let currentIndex = currentTickIndex()
        if let previous = lastTickIndex {
            if previous != currentIndex {
                tickFeedback.prepare()
                tickFeedback.impactOccurred(intensity: 0.45)
                lastTickIndex = currentIndex
            }
        } else {
            lastTickIndex = currentIndex
        }
    }

    private func currentTickIndex() -> Int {
        let interval = max(1, currentTimeSpan.hourInterval)
        let normalizedOffset = normalizedTimeOffset()
        return Int(floor(normalizedOffset / Double(interval)))
    }

    private func normalizedTimeOffset() -> Double {
        let span = Double(currentTimeSpan.hours)
        var offset = currentTimeOffset
        while offset < 0 { offset += span }
        while offset >= span { offset -= span }
        return offset
    }

    private func baseAngle(for interaction: TimeInteraction, participantIndex: Int) -> Double {
        angleForInteraction(interaction) + Double(participantIndex) * overlapAngle * (.pi / 180)
    }

    private func angleForInteraction(_ interaction: TimeInteraction) -> Double {
        let calendar = Calendar.current
        let hour = calendar.component(.hour, from: interaction.startTime)
        let minute = calendar.component(.minute, from: interaction.startTime)

        switch currentTimeSpan {
        case .sixHours:
            let windowStart = windowStartHour(for: currentTimeSpan, relativeTo: currentDate)
            let hoursFromStart = Double(hour - windowStart) + Double(minute) / 60.0
            return (hoursFromStart / 6.0) * 2 * .pi - .pi/2
        case .twelveHours:
            let windowStart = windowStartHour(for: currentTimeSpan, relativeTo: currentDate)
            let hoursFromStart = Double(hour - windowStart) + Double(minute) / 60.0
            return (hoursFromStart / 12.0) * 2 * .pi - .pi/2
        case .twentyFourHours:
            let totalMinutes = Double(hour * 60 + minute)
            return (totalMinutes / (24 * 60)) * 2 * .pi - .pi/2
        case .threeDays:
            let totalMinutes = Double(hour * 60 + minute)
            let spanMinutes = Double(72 * 60)
            return (totalMinutes / spanMinutes) * 2 * .pi - .pi/2
        case .sevenDays:
            let totalMinutes = Double(hour * 60 + minute)
            let spanMinutes = Double(currentTimeSpan.hours * 60)
            return (totalMinutes / spanMinutes) * 2 * .pi - .pi/2
        }
    }

    private func windowStartHour(for span: TimeSpan, relativeTo date: Date) -> Int {
        let calendar = Calendar.current
        let currentHour = calendar.component(.hour, from: date)

        switch span {
        case .sixHours:
            return (currentHour / 6) * 6
        case .twelveHours:
            return (currentHour / 12) * 12
        default:
            return 0
        }
    }

    private func normalizedAngle(_ angle: Double) -> Double {
        var value = angle
        while value <= -Double.pi { value += 2 * Double.pi }
        while value > Double.pi { value -= 2 * Double.pi }
        return value
    }
    
    private func getCurrentTimeDisplay() -> String {
        let hour = Int(currentTimeOffset)
        let minute = Int((currentTimeOffset - Double(hour)) * 60)
        
        if hour == 0 {
            return String(format: "12:%02d AM", minute)
        } else if hour < 12 {
            return String(format: "%d:%02d AM", hour, minute)
        } else if hour == 12 {
            return String(format: "12:%02d PM", minute)
        } else {
            return String(format: "%d:%02d PM", hour - 12, minute)
        }
    }
    
    // MARK: - Navigation Methods
    private func navigateToPreviousInterval() {
        let calendar = Calendar.current
        
        print("Navigating backwards from: \(currentDate)")
        
        // Set navigation direction for animation
        navigationDirection = .previous
        
        // Animate the transition
        withAnimation(.spring(response: 0.5, dampingFraction: 0.8)) {
            horizontalOffset = 50 // Slide effect
        }
        
        // Delay the actual date change to sync with animation
        DispatchQueue.main.asyncAfter(deadline: .now() + 0.1) {
            switch self.currentTimeSpan {
            case .sixHours:
                self.currentDate = calendar.date(byAdding: .hour, value: -6, to: self.currentDate) ?? self.currentDate
            case .twelveHours:
                self.currentDate = calendar.date(byAdding: .hour, value: -12, to: self.currentDate) ?? self.currentDate
            case .twentyFourHours:
                self.currentDate = calendar.date(byAdding: .day, value: -1, to: self.currentDate) ?? self.currentDate
            case .threeDays:
                self.currentDate = calendar.date(byAdding: .day, value: -3, to: self.currentDate) ?? self.currentDate
            case .sevenDays:
                self.currentDate = calendar.date(byAdding: .day, value: -7, to: self.currentDate) ?? self.currentDate
            }
            
            print("Navigated to: \(self.currentDate)")
            
            // Update interactions with animation
            withAnimation(.easeInOut(duration: 0.3)) {
                self.updateInteractionsForCurrentDate()
            }
            
            // Reset offset
            withAnimation(.spring(response: 0.5, dampingFraction: 0.8)) {
                self.horizontalOffset = 0
            }
            
            // Reset navigation direction
            DispatchQueue.main.asyncAfter(deadline: .now() + 0.5) {
                self.navigationDirection = .none
            }
        }
    }
    
    private func navigateToNextInterval() {
        let calendar = Calendar.current
        
        // Set navigation direction for animation
        navigationDirection = .next
        
        // Animate the transition
        withAnimation(.spring(response: 0.5, dampingFraction: 0.8)) {
            horizontalOffset = -50 // Slide effect opposite direction
        }
        
        // Delay the actual date change to sync with animation
        DispatchQueue.main.asyncAfter(deadline: .now() + 0.1) {
            switch self.currentTimeSpan {
            case .sixHours:
                self.currentDate = calendar.date(byAdding: .hour, value: 6, to: self.currentDate) ?? self.currentDate
            case .twelveHours:
                self.currentDate = calendar.date(byAdding: .hour, value: 12, to: self.currentDate) ?? self.currentDate
            case .twentyFourHours:
                self.currentDate = calendar.date(byAdding: .day, value: 1, to: self.currentDate) ?? self.currentDate
            case .threeDays:
                self.currentDate = calendar.date(byAdding: .day, value: 3, to: self.currentDate) ?? self.currentDate
            case .sevenDays:
                self.currentDate = calendar.date(byAdding: .day, value: 7, to: self.currentDate) ?? self.currentDate
            }
            
            // Update interactions with animation
            withAnimation(.easeInOut(duration: 0.3)) {
                self.updateInteractionsForCurrentDate()
            }
            
            // Reset offset
            withAnimation(.spring(response: 0.5, dampingFraction: 0.8)) {
                self.horizontalOffset = 0
            }
            
            // Reset navigation direction
            DispatchQueue.main.asyncAfter(deadline: .now() + 0.5) {
                self.navigationDirection = .none
            }
        }
    }
    
    private func updateInteractionsForCurrentDate() {
        clearSelection()
        lastTickIndex = nil
        // This would typically fetch new data for the current date
        // For now, we'll just update the sample data
        setupSampleData()
        selectedAvatar = nil
        
        // Also update adjacent intervals
        updateAdjacentIntervals()
        evaluateSelectionCandidate()
        updateTickIndex()
    }
    
    private func updateAdjacentIntervals() {
        // Get previous interval data
        let previousDate = getPreviousIntervalDate()
        previousInteractions = getSampleDataForDate(previousDate)
        
        // Get next interval data
        let nextDate = getNextIntervalDate()
        nextInteractions = getSampleDataForDate(nextDate)
    }
    
    private func getPreviousIntervalDate() -> Date {
        let calendar = Calendar.current
        
        switch currentTimeSpan {
        case .sixHours:
            return calendar.date(byAdding: .hour, value: -6, to: currentDate) ?? currentDate
        case .twelveHours:
            return calendar.date(byAdding: .hour, value: -12, to: currentDate) ?? currentDate
        case .twentyFourHours:
            return calendar.date(byAdding: .day, value: -1, to: currentDate) ?? currentDate
        case .threeDays:
            return calendar.date(byAdding: .day, value: -3, to: currentDate) ?? currentDate
        case .sevenDays:
            return calendar.date(byAdding: .day, value: -7, to: currentDate) ?? currentDate
        }
    }
    
    private func getNextIntervalDate() -> Date {
        let calendar = Calendar.current
        
        switch currentTimeSpan {
        case .sixHours:
            return calendar.date(byAdding: .hour, value: 6, to: currentDate) ?? currentDate
        case .twelveHours:
            return calendar.date(byAdding: .hour, value: 12, to: currentDate) ?? currentDate
        case .twentyFourHours:
            return calendar.date(byAdding: .day, value: 1, to: currentDate) ?? currentDate
        case .threeDays:
            return calendar.date(byAdding: .day, value: 3, to: currentDate) ?? currentDate
        case .sevenDays:
            return calendar.date(byAdding: .day, value: 7, to: currentDate) ?? currentDate
        }
    }
    
    // MARK: - Sample Data
    private func setupSampleData() {
        interactions = getSampleDataForDate(currentDate)
    }
    
    private func getSampleDataForDate(_ date: Date) -> [TimeInteraction] {
        let calendar = Calendar.current
        let dayOfWeek = calendar.component(.weekday, from: date)
        let dayOfMonth = calendar.component(.day, from: date)

        func samplePerson(_ name: String, initial: String, index: Int) -> Person {
            let digits = String(format: "55501%05d", index)
            let handleBase = name.lowercased().replacingOccurrences(of: " ", with: "")
            return Person(
                name: name,
                initial: initial,
                phoneNumber: digits,
                messageHandle: "\(handleBase)@timeline.app"
            )
        }

        // Create people
        let sarah = samplePerson("Sarah", initial: "S", index: 1)
        let mike = samplePerson("Mike", initial: "M", index: 2)
        let alex = samplePerson("Alex", initial: "A", index: 3)
        let emma = samplePerson("Emma", initial: "E", index: 4)
        let jake = samplePerson("Jake", initial: "J", index: 5)
        let lisa = samplePerson("Lisa", initial: "L", index: 6)
        let david = samplePerson("David", initial: "D", index: 7)
        let chris = samplePerson("Chris", initial: "C", index: 8)
        let maya = samplePerson("Maya", initial: "Y", index: 9)
        let tom = samplePerson("Tom", initial: "T", index: 10)
        let nina = samplePerson("Nina", initial: "N", index: 11)
        let sam = samplePerson("Sam", initial: "R", index: 12)
        let kate = samplePerson("Kate", initial: "K", index: 13)
        let ben = samplePerson("Ben", initial: "B", index: 14)
        let olivia = samplePerson("Olivia", initial: "O", index: 15)
        
        var interactions: [TimeInteraction] = []
        
        // Different events based on day of week
        switch dayOfWeek {
        case 1: // Sunday
            interactions.append(TimeInteraction(
                startTime: calendar.date(bySettingHour: 10, minute: 0, second: 0, of: date)!,
                endTime: calendar.date(bySettingHour: 12, minute: 0, second: 0, of: date)!,
                participants: [sarah, mike, emma],
                color: Color.blue,
                location: "Brunch at Marina"
            ))
            interactions.append(TimeInteraction(
                startTime: calendar.date(bySettingHour: 14, minute: 0, second: 0, of: date)!,
                endTime: calendar.date(bySettingHour: 17, minute: 0, second: 0, of: date)!,
                participants: [alex, jake],
                color: Color.purple,
                location: "Basketball Game"
            ))
            
        case 2: // Monday
            interactions.append(TimeInteraction(
                startTime: calendar.date(bySettingHour: 9, minute: 0, second: 0, of: date)!,
                endTime: calendar.date(bySettingHour: 10, minute: 0, second: 0, of: date)!,
                participants: [david, lisa],
                color: Color.green,
                location: "Team Standup"
            ))
            interactions.append(TimeInteraction(
                startTime: calendar.date(bySettingHour: 11, minute: 30, second: 0, of: date)!,
                endTime: calendar.date(bySettingHour: 12, minute: 30, second: 0, of: date)!,
                participants: [chris],
                color: Color.orange,
                location: "Client Call"
            ))
            interactions.append(TimeInteraction(
                startTime: calendar.date(bySettingHour: 15, minute: 0, second: 0, of: date)!,
                endTime: calendar.date(bySettingHour: 16, minute: 30, second: 0, of: date)!,
                participants: [maya, tom, nina],
                color: Color.red,
                location: "Project Review"
            ))
            
        case 3: // Tuesday
            interactions.append(TimeInteraction(
                startTime: calendar.date(bySettingHour: 8, minute: 30, second: 0, of: date)!,
                endTime: calendar.date(bySettingHour: 9, minute: 30, second: 0, of: date)!,
                participants: [ben],
                color: Color.cyan,
                location: "Morning Run"
            ))
            interactions.append(TimeInteraction(
                startTime: calendar.date(bySettingHour: 13, minute: 0, second: 0, of: date)!,
                endTime: calendar.date(bySettingHour: 14, minute: 0, second: 0, of: date)!,
                participants: [kate, olivia],
                color: Color.pink,
                location: "Design Review"
            ))
            interactions.append(TimeInteraction(
                startTime: calendar.date(bySettingHour: 18, minute: 30, second: 0, of: date)!,
                endTime: calendar.date(bySettingHour: 20, minute: 0, second: 0, of: date)!,
                participants: [sarah, alex, emma, jake],
                color: Color.green.opacity(0.7),
                location: "Team Dinner"
            ))
            
        case 4: // Wednesday
            interactions.append(TimeInteraction(
                startTime: calendar.date(bySettingHour: 10, minute: 0, second: 0, of: date)!,
                endTime: calendar.date(bySettingHour: 11, minute: 30, second: 0, of: date)!,
                participants: [mike, david, chris],
                color: Color.indigo,
                location: "Strategy Meeting"
            ))
            interactions.append(TimeInteraction(
                startTime: calendar.date(bySettingHour: 14, minute: 30, second: 0, of: date)!,
                endTime: calendar.date(bySettingHour: 15, minute: 30, second: 0, of: date)!,
                participants: [lisa],
                color: Color.yellow,
                location: "Doctor Appointment"
            ))
            
        case 5: // Thursday
            interactions.append(TimeInteraction(
                startTime: calendar.date(bySettingHour: 9, minute: 30, second: 0, of: date)!,
                endTime: calendar.date(bySettingHour: 10, minute: 30, second: 0, of: date)!,
                participants: [sarah, mike],
                color: Color.green,
                location: "Coffee Chat"
            ))
            interactions.append(TimeInteraction(
                startTime: calendar.date(bySettingHour: 12, minute: 0, second: 0, of: date)!,
                endTime: calendar.date(bySettingHour: 14, minute: 0, second: 0, of: date)!,
                participants: [alex, emma, jake, lisa],
                color: Color.green.opacity(0.8),
                location: "Team Lunch"
            ))
            interactions.append(TimeInteraction(
                startTime: calendar.date(bySettingHour: 16, minute: 0, second: 0, of: date)!,
                endTime: calendar.date(bySettingHour: 17, minute: 0, second: 0, of: date)!,
                participants: [tom, nina, sam],
                color: Color.purple.opacity(0.8),
                location: "Code Review"
            ))
            
        case 6: // Friday
            interactions.append(TimeInteraction(
                startTime: calendar.date(bySettingHour: 10, minute: 0, second: 0, of: date)!,
                endTime: calendar.date(bySettingHour: 11, minute: 0, second: 0, of: date)!,
                participants: [david],
                color: Color.blue,
                location: "1:1 with Manager"
            ))
            interactions.append(TimeInteraction(
                startTime: calendar.date(bySettingHour: 15, minute: 0, second: 0, of: date)!,
                endTime: calendar.date(bySettingHour: 16, minute: 0, second: 0, of: date)!,
                participants: [chris, maya],
                color: Color.orange.opacity(0.7),
                location: "Sprint Planning"
            ))
            interactions.append(TimeInteraction(
                startTime: calendar.date(bySettingHour: 17, minute: 0, second: 0, of: date)!,
                endTime: calendar.date(bySettingHour: 19, minute: 0, second: 0, of: date)!,
                participants: [sarah, mike, alex, emma, jake],
                color: Color.green.opacity(0.6),
                location: "Happy Hour"
            ))
            
        case 7: // Saturday
            interactions.append(TimeInteraction(
                startTime: calendar.date(bySettingHour: 11, minute: 0, second: 0, of: date)!,
                endTime: calendar.date(bySettingHour: 13, minute: 0, second: 0, of: date)!,
                participants: [kate, ben, olivia],
                color: Color.mint,
                location: "Farmers Market"
            ))
            interactions.append(TimeInteraction(
                startTime: calendar.date(bySettingHour: 19, minute: 0, second: 0, of: date)!,
                endTime: calendar.date(bySettingHour: 22, minute: 0, second: 0, of: date)!,
                participants: [chris, maya, tom, nina, sam],
                color: Color.red.opacity(0.8),
                location: "Birthday Party"
            ))
            
        default:
            break
        }
        
        // Add some variation based on day of month
        if dayOfMonth % 5 == 0 {
            // Every 5th day, add a morning workout
            interactions.append(TimeInteraction(
                startTime: calendar.date(bySettingHour: 6, minute: 30, second: 0, of: date)!,
                endTime: calendar.date(bySettingHour: 7, minute: 30, second: 0, of: date)!,
                participants: [ben, jake],
                color: Color.teal,
                location: "Gym"
            ))
        }
        
        return interactions
    }
}<|MERGE_RESOLUTION|>--- conflicted
+++ resolved
@@ -404,19 +404,11 @@
     private let avatarDiameter: CGFloat = 28
     private let circleRadius: CGFloat = 120
     private let containerSize: CGFloat = 300  // Total size of the view
-<<<<<<< HEAD
     private let snapVelocityThreshold: Double = 0.18
     private let snapAngleThreshold: Double = .pi / 72 // ~2.5° window to snap
     private let passbyAngleWindow: Double = .pi / 140 // ~1.29° window to lightly tap on pass-by
     private let passbyVelocityGuard: Double = 0.02
     private let passbyCooldown: TimeInterval = 0.11
-=======
-
-    private let northAngle = -Double.pi / 2
-    private let selectionThreshold = Double.pi / 18 // ~10° window for snap candidate
-    private let selectionReleaseThreshold = Double.pi / 8 // ~22.5° before deselection
-    private let selectionHoldDuration: TimeInterval = 1.0
->>>>>>> bb33833d
     
     private var touchAngleDegrees: Double {
         (Double(avatarDiameter) / Double(circleRadius)) * (180 / .pi) // 13.4°
@@ -590,13 +582,8 @@
                                         rotation: rotationAngle,
                                         timeSpan: currentTimeSpan,
                                         currentDate: currentDate,
-<<<<<<< HEAD
                                         isInteractionSelected: isSelectedInteraction,
                                         selectedParticipantIndex: selectedParticipantIndex
-=======
-                                        selectedInteractionID: selectedAvatar?.interaction.id,
-                                        selectedPersonID: selectedAvatar?.person.id
->>>>>>> bb33833d
                                     )
                                     .opacity(1.0)
                                 }
@@ -700,14 +687,8 @@
             }
         }
         .onAppear {
-<<<<<<< HEAD
             hapticGenerator.prepare()
             passbyHaptic.prepare()
-=======
-            selectionFeedback.prepare()
-            actionFeedback.prepare()
-            tickFeedback.prepare()
->>>>>>> bb33833d
             setupSampleData()
             updateTickIndex()
             evaluateSelectionCandidate()
@@ -770,13 +751,9 @@
             .onEnded { _ in
                 isDragging = false
                 lastAngle = .zero
-<<<<<<< HEAD
                 if abs(velocity) < snapVelocityThreshold {
                     attemptSnapToNearestInteraction()
                 }
-=======
-                candidateHoldStart = nil
->>>>>>> bb33833d
             }
     }
     
@@ -856,7 +833,6 @@
             rotationAngle = newAngle
         }
         updateTime(by: timeChange)
-<<<<<<< HEAD
     }
     
     private func attemptSnapToNearestInteraction() {
@@ -865,9 +841,6 @@
         let rotationRadians = rotationAngle.radians
         let northAngle = -Double.pi / 2
         var closestMatch: (interaction: TimeInteraction, participantIndex: Int, delta: Double)?
-=======
-        evaluateSelectionCandidate()
->>>>>>> bb33833d
         
         for interaction in interactions {
             for index in interaction.participants.indices {
